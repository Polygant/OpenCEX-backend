--- conflicted
+++ resolved
@@ -704,11 +704,7 @@
 
     tx_hash = ethereum_manager.send_tx(
         private_key=wallet.private_key,
-<<<<<<< HEAD
-        to_address=to_address,
-=======
         to_address=accumulation_address,
->>>>>>> 1066901c
         amount=withdrawal_amount,
         nonce=nonce,
         gasPrice=gas_price,
@@ -731,16 +727,10 @@
         currency=ETH_CURRENCY,
         txid=tx_hash.hex(),
         from_address=address,
-<<<<<<< HEAD
-        to_address=to_address
-    )
-    log.info('Accumulation TX %s sent from %s to %s', tx_hash.hex(), wallet.address, to_address)
-=======
         to_address=accumulation_address
     )
 
     log.info('Accumulation TX %s sent from %s to %s', tx_hash.hex(), wallet.address, accumulation_address)
->>>>>>> 1066901c
 
 
 @shared_task
@@ -769,14 +759,11 @@
                     currency, address, token_amount)
         return
 
-<<<<<<< HEAD
-=======
     accumulation_address = token.get_accumulation_address(token_amount)
 
     # we keep amount not as wei, it's more easy, so we need to convert it
     # checked_amount_wei = token.get_wei_from_amount(accumulation_state.current_balance)
 
->>>>>>> 1066901c
     log.info(f'Accumulation {currency} from: {address}; Balance: {token_amount};')
 
     accumulation_gas_amount = ethereum_manager.get_base_denomination_from_amount(gas_deposit_tx.amount)
@@ -788,11 +775,7 @@
         return
 
     accumulation_gas_required_amount = token.get_transfer_gas_amount(
-<<<<<<< HEAD
-        safe_wallet_address,
-=======
         accumulation_address,
->>>>>>> 1066901c
         token_amount_wei,
     )
 
@@ -804,11 +787,7 @@
 
     tx_hash = token.send_token(
         wallet.private_key,
-<<<<<<< HEAD
-        safe_wallet_address,
-=======
         accumulation_address,
->>>>>>> 1066901c
         token_amount_wei,
         gas=accumulation_gas_required_amount,
         gasPrice=gas_price,
@@ -832,18 +811,11 @@
         currency=currency,
         txid=tx_hash.hex(),
         from_address=address,
-<<<<<<< HEAD
-        to_address=safe_wallet_address,
-    )
-
-    log.info('Token accumulation TX %s sent from %s to: %s', tx_hash.hex(), wallet.address, safe_wallet_address)
-=======
         to_address=accumulation_address,
     )
 
     log.info('Token accumulation TX %s sent from %s to: %s',
              tx_hash.hex(), wallet.address, accumulation_address)
->>>>>>> 1066901c
 
 
 @shared_task
@@ -934,7 +906,7 @@
         # retry with higher gas price
         send_gas(wallet_transaction_id, old_tx_data=tx_data, old_tx_hash=tx_hash)
 
-# todo fix 
+# todo fix
 # @shared_task
 # def accumulate_eth_dust():
 #     ethereum_manager.accumulate_dust()
import os

from tblib import pickling_support

from exchange.settings import env

pickling_support.install()

import django

os.environ.setdefault('DJANGO_SETTINGS_MODULE', 'exchange.settings')
django.setup()

from lib.cryptointegrator.tasks import generate_crypto_schedule
from kombu import Queue
from django.conf import settings
from celery.schedules import crontab
from celery import Celery
from celery.signals import worker_ready


# @worker_ready.connect
# def at_start(sender, **k):
#     with sender.app.connection() as conn:
#          sender.app.send_task('inouts.tasks.sync_currencies_with_db', (), connection=conn)


def is_section_enabled(name):
    return env(f'COMMON_TASKS_{name.upper()}', default=True)

backend_url = f"redis://:{settings.REDIS['pwd']}@{settings.REDIS['host']}:{settings.REDIS['port']}" \
    if settings.REDIS['pwd'] else \
    f"redis://{settings.REDIS['host']}:{settings.REDIS['port']}"

app = Celery(
    'exchange',
    backend=backend_url,
    broker=settings.BROKER_URL,
    include=['bots.tasks']
)

app.config_from_object('django.conf:settings', namespace='CELERY')
app.conf.worker_log_format = "[%(asctime)s: %(processName)s %(levelname)s] %(name)s %(message)s"

app.conf.beat_schedule = {}
app.conf.task_routes = {}
app.conf.task_default_queue = 'default'

app.conf.task_queues = (
    Queue('default'),
    Queue('mailing'),
)

app.conf.beat_schedule.update(generate_crypto_schedule(settings.CRYPTO_AUTO_SCHEDULE_CONF))

generated_queues = []
for item in settings.CRYPTO_AUTO_SCHEDULE_CONF:
    currency_symbol = item.get('currency').lower()
    generated_queues.append(Queue(currency_symbol))

app.conf.task_queues += tuple(generated_queues)

if is_section_enabled('payout_withdraw'):
    app.conf.beat_schedule.update({
        'sci_process_withdrawals': {
            'task': 'core.tasks.inouts.process_withdrawal_requests',
            'schedule': crontab(minute='*/15'),
            'args': (),
            'options': {
                'expires': 10,
                'queue': 'payout_withdraw',
            }

        },
        'cancel_expired_withdrawals': {
            'task': 'core.tasks.inouts.cancel_expired_withdrawals',
            'schedule': crontab(minute='*/15'),
            'args': (),
            'options': {
                'expires': 10,
                'queue': 'payout_withdraw',
            }
        },
    })
    app.conf.task_queues += (Queue('payout_withdraw'),)

if is_section_enabled('cryptocoins_commons'):
    app.conf.beat_schedule.update({
        'check_accumulations': {
            'task': 'cryptocoins.tasks.commons.check_accumulations',
            'schedule': 20,
            'options': {
                'queue': 'cryptocoins_commons',
            }
        },
        'mark_accumulated_topups': {
            'task': 'cryptocoins.tasks.commons.mark_accumulated_topups',
            'schedule': 60,
            'options': {
                'queue': 'cryptocoins_commons',
            }
        },
    })
    app.conf.task_routes.update({
        'core.tasks.orders.stop_limit_processor': {
            'queue': 'cryptocoins_commons',
        },
    }),
    app.conf.task_routes.update({
        'cryptocoins.tasks.commons.mark_accumulated_topups_for_currency': {
            'queue': 'cryptocoins_commons',
        },
    }),
    app.conf.task_queues += (Queue('cryptocoins_commons'),)

if is_section_enabled('ethereum'):
    app.conf.beat_schedule.update({
        'eth_process_new_blocks': {
            'task': 'cryptocoins.tasks.eth.eth_process_new_blocks',
            'schedule': settings.ETH_BLOCK_GENERATION_TIME,
        },
        'eth_check_balances': {
            'task': 'cryptocoins.tasks.eth.check_balances',
            'schedule': settings.ETH_ERC20_ACCUMULATION_PERIOD,
            'options': {
                'expires': 20,
            }
        },
        # 'process_payouts': {
        #     'task': 'cryptocoins.tasks.eth.process_payouts',
        #     'schedule': settings.ETH_ERC20_ACCUMULATION_PERIOD,
        #     'options': {
        #         'expires': 20,
        #     }
        # },
    })
    app.conf.task_routes.update({
        'cryptocoins.tasks.eth.eth_process_new_blocks': {
            'queue': 'eth_new_blocks',
        },
        'cryptocoins.tasks.eth.eth_process_block': {
            'queue': 'eth_new_blocks',
        },
    }),
    app.conf.task_routes.update({
        'cryptocoins.tasks.eth.eth_process_eth_deposit': {
            'queue': 'eth_deposits',
        },
        'cryptocoins.tasks.eth.eth_process_erc20_deposit': {
            'queue': 'eth_deposits',
        },
    }),
    app.conf.task_routes.update({
        'cryptocoins.tasks.eth.process_payouts': {
            'queue': 'eth_payouts',
        },
        'cryptocoins.tasks.eth.withdraw_eth': {
            'queue': 'eth_payouts',
        },
        'cryptocoins.tasks.eth.withdraw_erc20': {
            'queue': 'eth_payouts',
        },
    }),
    app.conf.task_routes.update({
        'cryptocoins.tasks.eth.check_balances': {
            'queue': 'eth_check_balances',
        },
        'cryptocoins.tasks.eth.check_balance': {
            'queue': 'eth_check_balances',
        },
        'cryptocoins.tasks.eth.check_tx_withdrawal': {
            'queue': 'eth_check_balances',
        },
        'cryptocoins.tasks.eth.check_deposit_scoring': {
            'queue': 'eth_check_balances',
        },
    }),
    app.conf.task_routes.update({
        'cryptocoins.tasks.eth.accumulate_eth': {
            'queue': 'eth_accumulations',
        },
    }),
    app.conf.task_routes.update({
        'cryptocoins.tasks.eth.accumulate_erc20': {
            'queue': 'erc20_accumulations',
        },
    }),
    app.conf.task_routes.update({
        'cryptocoins.tasks.eth.send_gas': {
            'queue': 'eth_send_gas',
        },
    }),

    app.conf.task_queues += (
        Queue('eth_new_blocks'),
        Queue('eth_deposits'),
        Queue('eth_payouts'),
        Queue('eth_check_balances'),
        Queue('eth_accumulations'),
        Queue('erc20_accumulations'),
        Queue('eth_send_gas'),
    )

if is_section_enabled('bnb'):
    app.conf.beat_schedule.update({
        'bnb_process_new_blocks': {
            'task': 'cryptocoins.tasks.bnb.bnb_process_new_blocks',
            'schedule': settings.BNB_BLOCK_GENERATION_TIME,
        },
        'bnb_check_balances': {
            'task': 'cryptocoins.tasks.bnb.check_balances',
            'schedule': settings.BNB_BEP20_ACCUMULATION_PERIOD,
            'options': {
                'expires': 20,
            }
        },
        'cryptocoins.tasks.bnb.accumulate_bnb_dust': {
            'task': 'cryptocoins.tasks.bnb.accumulate_bnb_dust',
            'schedule': crontab(minute='5', hour='0'),
            'options': {
                'queue': 'bnb_accumulations',
            }
        },
        # 'process_payouts': {
        #     'task': 'cryptocoins.tasks.bnb.process_payouts',
        #     'schedule': settings.BNB_BEP20_ACCUMULATION_PERIOD,
        #     'options': {
        #         'expires': 20,
        #     }
        # },
    })
    app.conf.task_routes.update({
        'cryptocoins.tasks.bnb.bnb_process_new_blocks': {
            'queue': 'bnb_new_blocks',
        },
        'cryptocoins.tasks.bnb.bnb_process_block': {
            'queue': 'bnb_new_blocks',
        },
    }),
    app.conf.task_routes.update({
        'cryptocoins.tasks.bnb.bnb_process_bnb_deposit': {
            'queue': 'bnb_deposits',
        },
        'cryptocoins.tasks.bnb.bnb_process_bep20_deposit': {
            'queue': 'bnb_deposits',
        },
    }),
    app.conf.task_routes.update({
        'cryptocoins.tasks.bnb.process_payouts': {
            'queue': 'bnb_payouts',
        },
        'cryptocoins.tasks.bnb.withdraw_bnb': {
            'queue': 'bnb_payouts',
        },
        'cryptocoins.tasks.bnb.withdraw_bep20': {
            'queue': 'bnb_payouts',
        },
    }),
    app.conf.task_routes.update({
        'cryptocoins.tasks.bnb.check_balances': {
            'queue': 'bnb_check_balances',
        },
        'cryptocoins.tasks.bnb.check_balance': {
            'queue': 'bnb_check_balances',
        },
        'cryptocoins.tasks.bnb.check_tx_withdrawal': {
            'queue': 'bnb_check_balances',
        },
        'cryptocoins.tasks.bnb.check_deposit_scoring': {
            'queue': 'bnb_check_balances',
        },
    }),
    app.conf.task_routes.update({
        'cryptocoins.tasks.bnb.accumulate_bnb': {
            'queue': 'bnb_accumulations',
        },
    }),
    app.conf.task_routes.update({
        'cryptocoins.tasks.bnb.accumulate_bep20': {
            'queue': 'bep20_accumulations',
        },
    }),
    app.conf.task_routes.update({
        'cryptocoins.tasks.bnb.send_gas': {
            'queue': 'bnb_send_gas',
        },
    }),

    app.conf.task_queues += (
        Queue('bnb_new_blocks'),
        Queue('bnb_deposits'),
        Queue('bnb_payouts'),
        Queue('bnb_check_balances'),
        Queue('bnb_accumulations'),
        Queue('bep20_accumulations'),
        Queue('bnb_send_gas'),
    )

if is_section_enabled('tron'):
    app.conf.beat_schedule.update({
        'trx_process_new_blocks': {
            'task': 'cryptocoins.tasks.trx.trx_process_new_blocks',
            'schedule': settings.TRX_BLOCK_GENERATION_TIME,
        },
        'trx_check_balances': {
            'task': 'cryptocoins.tasks.trx.check_balances',
            'schedule': settings.TRX_TRC20_ACCUMULATION_PERIOD,
            'options': {
                'expires': 20,
            }
        },
        'cryptocoins.tasks.trx.accumulate_trx_dust': {
            'task': 'cryptocoins.tasks.trx.accumulate_trx_dust',
            'schedule': crontab(minute='10', hour='0'),
            'options': {
                'queue': 'trx_accumulations',
            }
        },
    })
    app.conf.task_routes.update({
        'cryptocoins.tasks.trx.trx_process_new_blocks': {
            'queue': 'trx_new_blocks',
        },
        'cryptocoins.tasks.trx.trx_process_block': {
            'queue': 'trx_new_blocks',
        },
    }),
    app.conf.task_routes.update({
        'cryptocoins.tasks.trx.trx_process_trx_deposit': {
            'queue': 'trx_deposits',
        },
        'cryptocoins.tasks.trx.trx_process_trc20_deposit': {
            'queue': 'trx_deposits',
        },
    }),
    app.conf.task_routes.update({
        'cryptocoins.tasks.trx.process_payouts': {
            'queue': 'trx_payouts',
        },
        'cryptocoins.tasks.trx.withdraw_trx': {
            'queue': 'trx_payouts',
        },
        'cryptocoins.tasks.trx.withdraw_trc20': {
            'queue': 'trx_payouts',
        },
    }),
    app.conf.task_routes.update({
        'cryptocoins.tasks.trx.check_balances': {
            'queue': 'trx_check_balances',
        },
        'cryptocoins.tasks.trx.check_balance': {
            'queue': 'trx_check_balances',
        },
        'cryptocoins.tasks.trx.check_tx_withdrawal': {
            'queue': 'trx_check_balances',
        },
        'cryptocoins.tasks.trx.check_deposit_scoring': {
            'queue': 'trx_check_balances',
        },
    }),
    app.conf.task_routes.update({
        'cryptocoins.tasks.trx.accumulate_trx': {
            'queue': 'trx_accumulations',
        },
    }),
    app.conf.task_routes.update({
        'cryptocoins.tasks.trx.accumulate_trc20': {
            'queue': 'trc20_accumulations',
        },
    }),

    app.conf.task_queues += (
        Queue('trx_new_blocks'),
        Queue('trx_deposits'),
        Queue('trx_payouts'),
        Queue('trx_check_balances'),
        Queue('trx_accumulations'),
        Queue('trc20_accumulations'),
    )

if is_section_enabled('notifications'):
    app.conf.task_routes.update({
        'core.tasks.facade.pong': {
            'queue': 'notifications',
        },
    })
    app.conf.task_routes.update({
        'core.tasks.facade.notify_sof_*': {
            'queue': 'notifications',
        },
    })
    app.conf.task_routes.update({
        'core.tasks.orders.send_exchange_completed_message': {
            'queue': 'notifications',
        },
    })
    app.conf.task_routes.update({
        'core.tasks.orders.send_exchange_expired_message': {
            'queue': 'notifications',
        },
    })
    app.conf.task_routes.update({
        'core.tasks.orders.send_order_changed_api_callback_request': {
            'queue': 'notifications',
        }
    })
    app.conf.task_routes.update({
        'core.tasks.inouts.withdrawal_failed_email': {
            'queue': 'notifications',
        },
    })
    app.conf.task_routes.update({
        'core.tasks.inouts.send_sepa_details_email*': {
            'queue': 'notifications',
        },
    })
    app.conf.task_routes.update({
        'core.tasks.facade.notify_user_ip_changed': {
            'queue': 'notifications',
        },
    })
    app.conf.task_routes.update({
        'core.tasks.facade.notify_failed_login': {
            'queue': 'notifications',
        },
    })
    app.conf.task_routes.update({
        'core.tasks.inouts.send_withdrawal_confirmation_email': {
            'queue': 'notifications',
        },
    })

    app.conf.task_queues += (Queue('notifications'),)

if is_section_enabled('utils'):
    @worker_ready.connect
    def at_start(sender, **k):
        with sender.app.connection() as conn:
            sender.app.send_task('core.tasks.inouts.sync_currencies_with_db',
                                 (), connection=conn, queue='utils')
            sender.app.send_task('core.tasks.settings.initialize_settings',
                                 (), connection=conn, queue='utils')


    app.conf.beat_schedule.update({
<<<<<<< HEAD
        # 'cryptocoins.tasks.eth.accumulate_eth_dust': {
        #     'task': 'cryptocoins.tasks.eth.accumulate_eth_dust',
        #     'schedule': crontab(minute='0', hour='0'),
        #     'options': {
        #         'queue': 'utils',
        #     }
        # },
        # 'cryptocoins.tasks.bnb.accumulate_bnb_dust': {
        #     'task': 'cryptocoins.tasks.bnb.accumulate_bnb_dust',
        #     'schedule': crontab(minute='5', hour='0'),
        #     'options': {
        #         'queue': 'utils',
        #     }
        # },
        # 'cryptocoins.tasks.trx.accumulate_trx_dust': {
        #     'task': 'cryptocoins.tasks.trx.accumulate_trx_dust',
        #     'schedule': crontab(minute='10', hour='0'),
        #     'options': {
        #         'queue': 'utils',
        #     }
        # },
=======
        'cryptocoins.tasks.eth.accumulate_eth_dust': {
            'task': 'cryptocoins.tasks.eth.accumulate_eth_dust',
            'schedule': crontab(minute='0', hour='0'),
            'options': {
                'queue': 'utils',
            }
        },
>>>>>>> bc9973bb
        'cryptocoins.tasks.commons.check_crypto_workers': {
            'task': 'cryptocoins.tasks.commons.check_crypto_workers',
            'schedule': crontab(minute=0),  # every hour
            'options': {
                'queue': 'utils',
            }
        },
    })
    app.conf.task_queues += (Queue('utils'),)

if is_section_enabled('kyc'):
    app.conf.beat_schedule.update({
        'plan_kyc_data_update': {
            'task': 'core.tasks.facade.plan_kyc_data_updates',
            'schedule': crontab(minute='*/10'),
            'options': {
                'queue': 'kyc',
            }
        },
    })
    app.conf.task_queues += (Queue('kyc'),)

if is_section_enabled('cleanup'):
    app.conf.beat_schedule.update({
        'bot_matches_cleanup': {
            'task': 'core.tasks.orders.bot_matches_cleanup',
            'schedule': crontab(minute='30', hour='0'),
            'options': {
                'queue': 'cleanup',
            },
        },
        'auto_transactions_cleanup': {
            'task': 'core.tasks.orders.cleanup_extra_transactions',
            'schedule': crontab(minute='20', hour='0'),
            'options': {
                'queue': 'cleanup',
            },
        },
        'clear_sessions': {
            'task': 'core.tasks.facade.clear_sessions',
            'schedule': crontab(minute='10', hour='0'),
            'options': {
                'queue': 'cleanup',
            },
        },
        'clear_old_logs': {
            'task': 'core.tasks.facade.clear_old_logs',
            'schedule': crontab(minute='11', hour='0'),
            'options': {
                'queue': 'cleanup',
            },
        },
        'clear_login_history': {
            'task': 'core.tasks.facade.clear_login_history',
            'schedule': crontab(minute='12', hour='0'),
            'options': {
                'queue': 'cleanup',
            },
        },
        'order_changes_cleanup': {
            'task': 'core.tasks.orders.cleanup_old_order_changes',
            'schedule': crontab(minute='13', hour='0'),
            'options': {
                'queue': 'cleanup',
            },
        },
        'external_prices_history_cleanup': {
            'task': 'core.tasks.stats.cleanup_old_prices_history',
            'schedule': crontab(minute='13', hour='0'),
            'options': {
                'queue': 'cleanup',
            },
        },
        'trades_aggregated_cleanup': {
            'task': 'core.tasks.stats.trades_aggregated_cleanup',
            'schedule': crontab(minute='14', hour='0'),
            'options': {
                'queue': 'cleanup',
            },
        },
        'clean_old_difbalances': {
            'task': 'core.tasks.inouts.clean_old_difbalances',
            'schedule': crontab(minute='15', hour='0'),
            'options': {
                'queue': 'cleanup',
            },
        },
        # 'vacuum_database': {
        #     'task': 'core.tasks.stats.vacuum_database',
        #     'schedule': crontab(minute='0', hour='1', day_of_week='1'),
        #     'options': {
        #         'queue': 'cleanup',
        #     },
        # },
    })
    app.conf.task_queues += (Queue('cleanup'),)

if is_section_enabled('bots'):
    app.conf.beat_schedule.update({
        'run_bots': {
            'task': 'bots.tasks.check_bots',
            'schedule': 5.0,
            'options': {
                'queue': 'bots',
            }
        }
    })
    app.conf.task_queues += (Queue('bots'),)

if is_section_enabled('otc'):
    app.conf.beat_schedule.update({
        'otc_orders_price_update': {
            'task': 'core.tasks.orders.otc_orders_price_update',
            'schedule': crontab(minute='*'),
            'options': {
                # ensure we don't accumulate a huge backlog of these if the workers are down
                'expires': 20,
                'queue': 'otc'
            }
        },
        'update_external_exchanges_pairs_price_cache': {
            'task': 'core.tasks.stats.update_external_exchanges_pairs_price_cache',
            'schedule': 15.0,
            'options': {
                'queue': 'otc',
            }
        },
        'update_cryptocompare_pairs_price_cache': {
            'task': 'core.tasks.stats.update_cryptocompare_pairs_price_cache',
            'schedule': crontab(minute='*'),
            'options': {
                'queue': 'otc',
            }
        },
    })
    app.conf.task_queues += (Queue('otc'),)

if is_section_enabled('stats'):
    app.conf.task_routes.update({
        'core.tasks.stats.do_trades_aggregation_for_pair': {
            'queue': 'stats',
        }
    })
    app.conf.beat_schedule.update({
        'make_user_stats': {
            'task': 'core.tasks.stats.make_user_stats',
            'schedule': crontab(minute='1', hour='5'),
            'args': (),
            'options': {
                'queue': 'stats',
            }
        },
        'aggregate_fee': {
            'task': 'core.tasks.orders.aggregate_fee',
            'schedule': crontab(minute='1', hour='4'),
            'args': (),
            'options': {
                'queue': 'stats',
            }
        },
        'pairs_24h_stats_cache_update': {
            'task': 'core.tasks.orders.pairs_24h_stats_cache_update',
            'schedule': crontab(minute='*'),
            'args': (),
            'options': {
                'queue': 'stats',
            }
        },
        'trades_agg_minute': {
            'task': 'core.tasks.stats.plan_trades_aggregation',
            'schedule': crontab(minute='*'),
            'args': ('minute',),
            'options': {
                'queue': 'stats',
            }
        },
        'trades_agg_hour': {
            'task': 'core.tasks.stats.plan_trades_aggregation',
            'schedule': crontab(minute='1'),
            'args': ('hour',),
            'options': {
                'queue': 'stats',
            }
        },
        'trades_agg_day': {
            'task': 'core.tasks.stats.plan_trades_aggregation',
            'schedule': crontab(minute='1', hour='0'),
            'args': ('day',),
            'options': {
                'queue': 'stats',
            }
        },
        'cache_bitcoin_sat_per_byte': {
            'task': 'cryptocoins.tasks.btc.cache_bitcoin_sat_per_byte',
            'schedule': settings.SAT_PER_BYTES_UPDATE_PERIOD,
            'options': {
                'queue': 'stats',
            }
        },
        'calculate_topups_and_withdrawals': {
            'task': 'cryptocoins.tasks.stats.calculate_topups_and_withdrawals',
            'schedule': crontab(minute='0', hour='0'),
            'options': {
                'queue': 'stats',
            }
        },
        'calculate_dif_balances': {
            'task': 'core.tasks.inouts.calculate_dif_balances',
            'schedule': crontab(minute='0', hour='0'),
            'options': {
                'queue': 'stats',
            },
        },
        'calculate_dif_balances_1m': {
            'task': 'core.tasks.inouts.calculate_dif_balances',
            'schedule': crontab(minute='0', hour='1', day_of_month='*/10'),
            'args': ('1m',),
            'options': {
                'queue': 'stats',
            },
        },
        'fill_inout_coin_stats': {
            'task': 'core.tasks.stats.fill_inout_coin_stats',
            'schedule': crontab(minute='5', hour='0'),
            'options': {
                'queue': 'stats',
            },
        }
    })
    app.conf.task_queues += (Queue('stats'),)

if is_section_enabled('stop_limits'):
    app.conf.task_routes.update({
        'core.tasks.orders.stop_limit_processor': {
            'queue': 'stop_limits',
        },
    }),
    app.conf.task_queues += (Queue('stop_limits'),)<|MERGE_RESOLUTION|>--- conflicted
+++ resolved
@@ -214,13 +214,13 @@
                 'expires': 20,
             }
         },
-        'cryptocoins.tasks.bnb.accumulate_bnb_dust': {
-            'task': 'cryptocoins.tasks.bnb.accumulate_bnb_dust',
-            'schedule': crontab(minute='5', hour='0'),
-            'options': {
-                'queue': 'bnb_accumulations',
-            }
-        },
+        # 'cryptocoins.tasks.bnb.accumulate_bnb_dust': {
+        #     'task': 'cryptocoins.tasks.bnb.accumulate_bnb_dust',
+        #     'schedule': crontab(minute='5', hour='0'),
+        #     'options': {
+        #         'queue': 'bnb_accumulations',
+        #     }
+        # },
         # 'process_payouts': {
         #     'task': 'cryptocoins.tasks.bnb.process_payouts',
         #     'schedule': settings.BNB_BEP20_ACCUMULATION_PERIOD,
@@ -309,13 +309,13 @@
                 'expires': 20,
             }
         },
-        'cryptocoins.tasks.trx.accumulate_trx_dust': {
-            'task': 'cryptocoins.tasks.trx.accumulate_trx_dust',
-            'schedule': crontab(minute='10', hour='0'),
-            'options': {
-                'queue': 'trx_accumulations',
-            }
-        },
+        # 'cryptocoins.tasks.trx.accumulate_trx_dust': {
+        #     'task': 'cryptocoins.tasks.trx.accumulate_trx_dust',
+        #     'schedule': crontab(minute='10', hour='0'),
+        #     'options': {
+        #         'queue': 'trx_accumulations',
+        #     }
+        # },
     })
     app.conf.task_routes.update({
         'cryptocoins.tasks.trx.trx_process_new_blocks': {
@@ -443,7 +443,6 @@
 
 
     app.conf.beat_schedule.update({
-<<<<<<< HEAD
         # 'cryptocoins.tasks.eth.accumulate_eth_dust': {
         #     'task': 'cryptocoins.tasks.eth.accumulate_eth_dust',
         #     'schedule': crontab(minute='0', hour='0'),
@@ -451,29 +450,6 @@
         #         'queue': 'utils',
         #     }
         # },
-        # 'cryptocoins.tasks.bnb.accumulate_bnb_dust': {
-        #     'task': 'cryptocoins.tasks.bnb.accumulate_bnb_dust',
-        #     'schedule': crontab(minute='5', hour='0'),
-        #     'options': {
-        #         'queue': 'utils',
-        #     }
-        # },
-        # 'cryptocoins.tasks.trx.accumulate_trx_dust': {
-        #     'task': 'cryptocoins.tasks.trx.accumulate_trx_dust',
-        #     'schedule': crontab(minute='10', hour='0'),
-        #     'options': {
-        #         'queue': 'utils',
-        #     }
-        # },
-=======
-        'cryptocoins.tasks.eth.accumulate_eth_dust': {
-            'task': 'cryptocoins.tasks.eth.accumulate_eth_dust',
-            'schedule': crontab(minute='0', hour='0'),
-            'options': {
-                'queue': 'utils',
-            }
-        },
->>>>>>> bc9973bb
         'cryptocoins.tasks.commons.check_crypto_workers': {
             'task': 'cryptocoins.tasks.commons.check_crypto_workers',
             'schedule': crontab(minute=0),  # every hour

--- conflicted
+++ resolved
@@ -1108,11 +1108,7 @@
                     'state_colored', 'executed', 'state_changed_at']
     fields = ['id', 'user', 'pair', 'state', 'stop', 'in_stack', ]
     ordering = ('-created',)
-<<<<<<< HEAD
-    list_filter = [PairsFilter, 'operation', 'state', 'executed', 'in_stack', ('created', DateRangeFilter), ]
-=======
-    list_filter = [PairsFilter, 'operation', 'state', 'executed', OrderTypeFilter, ('created', DateRangeFilter), ]
->>>>>>> 8b673d24
+    list_filter = [PairsFilter, 'operation', 'state', 'executed', 'in_stack', OrderTypeFilter, ('created', DateRangeFilter), ]
     actions = [
         'cancel_order',
         # 'revert_orders',
